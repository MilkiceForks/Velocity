--- conflicted
+++ resolved
@@ -36,7 +36,6 @@
 import com.velocitypowered.proxy.connection.forge.legacy.LegacyForgeConstants;
 import com.velocitypowered.proxy.connection.util.ConnectionMessages;
 import com.velocitypowered.proxy.connection.util.ConnectionRequestResults.Impl;
-<<<<<<< HEAD
 import com.velocitypowered.proxy.network.PluginMessageUtil;
 import com.velocitypowered.proxy.network.ProtocolUtils;
 import com.velocitypowered.proxy.network.StateRegistry;
@@ -49,19 +48,6 @@
 import com.velocitypowered.proxy.network.packet.clientbound.ClientboundTitlePacket;
 import com.velocitypowered.proxy.network.packet.serverbound.ServerboundChatPacket;
 import com.velocitypowered.proxy.network.packet.serverbound.ServerboundClientSettingsPacket;
-=======
-import com.velocitypowered.proxy.protocol.ProtocolUtils;
-import com.velocitypowered.proxy.protocol.StateRegistry;
-import com.velocitypowered.proxy.protocol.packet.Chat;
-import com.velocitypowered.proxy.protocol.packet.ClientSettings;
-import com.velocitypowered.proxy.protocol.packet.Disconnect;
-import com.velocitypowered.proxy.protocol.packet.HeaderAndFooter;
-import com.velocitypowered.proxy.protocol.packet.KeepAlive;
-import com.velocitypowered.proxy.protocol.packet.PluginMessage;
-import com.velocitypowered.proxy.protocol.packet.ResourcePackRequest;
-import com.velocitypowered.proxy.protocol.packet.TitlePacket;
-import com.velocitypowered.proxy.protocol.util.PluginMessageUtil;
->>>>>>> 72d47b5a
 import com.velocitypowered.proxy.server.VelocityRegisteredServer;
 import com.velocitypowered.proxy.tablist.VelocityTabList;
 import com.velocitypowered.proxy.tablist.VelocityTabListLegacy;
@@ -130,14 +116,6 @@
   ConnectedPlayer(VelocityServer server, GameProfile profile, MinecraftConnection connection,
       @Nullable InetSocketAddress virtualHost, boolean onlineMode) {
     this.server = server;
-<<<<<<< HEAD
-    if (connection.getProtocolVersion().gte(ProtocolVersion.MINECRAFT_1_8)) {
-      this.tabList = new VelocityTabList(connection);
-    } else {
-      this.tabList = new VelocityTabListLegacy(connection);
-    }
-=======
->>>>>>> 72d47b5a
     this.profile = profile;
     this.connection = connection;
     this.virtualHost = virtualHost;
@@ -300,22 +278,6 @@
     return this.playerListFooter;
   }
 
-<<<<<<< HEAD
-    connection.delayedWrite(new ClientboundTitlePacket(
-        ClientboundTitlePacket.SET_TITLE,
-        serializer.serialize(title.title())
-    ));
-
-    connection.delayedWrite(new ClientboundTitlePacket(
-        ClientboundTitlePacket.SET_SUBTITLE,
-        serializer.serialize(title.subtitle())
-    ));
-
-    net.kyori.adventure.title.Title.Times times = title.times();
-    if (times != null) {
-      connection.delayedWrite(ClientboundTitlePacket.times(this.getProtocolVersion(), times));
-    }
-=======
   @Override
   public void sendPlayerListHeader(@NonNull final Component header) {
     this.sendPlayerListHeaderAndFooter(header, this.playerListFooter);
@@ -341,25 +303,20 @@
       GsonComponentSerializer serializer = ProtocolUtils.getJsonChatSerializer(this
           .getProtocolVersion());
 
-      TitlePacket titlePkt = new TitlePacket();
-      titlePkt.setAction(TitlePacket.SET_TITLE);
-      titlePkt.setComponent(serializer.serialize(title.title()));
-      connection.delayedWrite(titlePkt);
-
-      TitlePacket subtitlePkt = new TitlePacket();
-      subtitlePkt.setAction(TitlePacket.SET_SUBTITLE);
-      subtitlePkt.setComponent(serializer.serialize(title.subtitle()));
-      connection.delayedWrite(subtitlePkt);
-
-      TitlePacket timesPkt = TitlePacket.timesForProtocolVersion(this.getProtocolVersion());
+      connection.delayedWrite(new ClientboundTitlePacket(
+          ClientboundTitlePacket.SET_TITLE,
+          serializer.serialize(title.title())
+      ));
+
+      connection.delayedWrite(new ClientboundTitlePacket(
+          ClientboundTitlePacket.SET_SUBTITLE,
+          serializer.serialize(title.subtitle())
+      ));
+
       net.kyori.adventure.title.Title.Times times = title.times();
       if (times != null) {
-        timesPkt.setFadeIn((int) DurationUtils.toTicks(times.fadeIn()));
-        timesPkt.setStay((int) DurationUtils.toTicks(times.stay()));
-        timesPkt.setFadeOut((int) DurationUtils.toTicks(times.fadeOut()));
+        connection.delayedWrite(ClientboundTitlePacket.times(this.getProtocolVersion(), times));
       }
-      connection.delayedWrite(timesPkt);
->>>>>>> 72d47b5a
 
       connection.flush();
     }
@@ -367,24 +324,16 @@
 
   @Override
   public void clearTitle() {
-<<<<<<< HEAD
-    connection.write(ClientboundTitlePacket.hide(this.getProtocolVersion()));
-=======
     if (this.getProtocolVersion().compareTo(ProtocolVersion.MINECRAFT_1_8) >= 0) {
-      connection.write(TitlePacket.hideForProtocolVersion(this.getProtocolVersion()));
-    }
->>>>>>> 72d47b5a
+      connection.write(ClientboundTitlePacket.hide(this.getProtocolVersion()));
+    }
   }
 
   @Override
   public void resetTitle() {
-<<<<<<< HEAD
-    connection.write(ClientboundTitlePacket.reset(this.getProtocolVersion()));
-=======
     if (this.getProtocolVersion().compareTo(ProtocolVersion.MINECRAFT_1_8) >= 0) {
-      connection.write(TitlePacket.resetForProtocolVersion(this.getProtocolVersion()));
-    }
->>>>>>> 72d47b5a
+      connection.write(ClientboundTitlePacket.reset(this.getProtocolVersion()));
+    }
   }
 
   @Override
@@ -408,22 +357,12 @@
 
   @Override
   public void setGameProfileProperties(List<GameProfile.Property> properties) {
-<<<<<<< HEAD
     this.profile = profile.withProperties(properties);
-=======
-    this.profile = profile.withProperties(Preconditions.checkNotNull(properties));
-  }
-
-  @Deprecated
-  @Override
-  public void setHeaderAndFooter(net.kyori.text.Component header, net.kyori.text.Component footer) {
-    tabList.setHeaderAndFooter(header, footer);
   }
 
   @Override
   public void clearHeaderAndFooter() {
     tabList.clearHeaderAndFooter();
->>>>>>> 72d47b5a
   }
 
   @Override
@@ -788,16 +727,9 @@
   public void sendResourcePack(String url) {
     Preconditions.checkNotNull(url, "url");
 
-<<<<<<< HEAD
-    connection.write(new ClientboundResourcePackRequestPacket(url, ""));
-=======
     if (this.getProtocolVersion().compareTo(ProtocolVersion.MINECRAFT_1_8) >= 0) {
-      ResourcePackRequest request = new ResourcePackRequest();
-      request.setUrl(url);
-      request.setHash("");
-      connection.write(request);
-    }
->>>>>>> 72d47b5a
+      connection.write(new ClientboundResourcePackRequestPacket(url, ""));
+    }
   }
 
   @Override
@@ -806,16 +738,9 @@
     Preconditions.checkNotNull(hash, "hash");
     Preconditions.checkArgument(hash.length == 20, "Hash length is not 20");
 
-<<<<<<< HEAD
-    connection.write(new ClientboundResourcePackRequestPacket(url, ByteBufUtil.hexDump(hash)));
-=======
     if (this.getProtocolVersion().compareTo(ProtocolVersion.MINECRAFT_1_8) >= 0) {
-      ResourcePackRequest request = new ResourcePackRequest();
-      request.setUrl(url);
-      request.setHash(ByteBufUtil.hexDump(hash));
-      connection.write(request);
-    }
->>>>>>> 72d47b5a
+      connection.write(new ClientboundResourcePackRequestPacket(url, ByteBufUtil.hexDump(hash)));
+    }
   }
 
   /**
