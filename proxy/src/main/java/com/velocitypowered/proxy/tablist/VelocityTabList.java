package com.velocitypowered.proxy.tablist;

import com.google.common.base.Preconditions;
import com.velocitypowered.api.proxy.player.TabList;
import com.velocitypowered.api.proxy.player.TabListEntry;
import com.velocitypowered.api.util.GameProfile;
import com.velocitypowered.proxy.connection.MinecraftConnection;
<<<<<<< HEAD
import com.velocitypowered.proxy.network.ProtocolUtils;
import com.velocitypowered.proxy.network.packet.clientbound.ClientboundHeaderAndFooterPacket;
import com.velocitypowered.proxy.network.packet.clientbound.ClientboundPlayerListItemPacket;
=======
import com.velocitypowered.proxy.connection.client.ConnectedPlayer;
import com.velocitypowered.proxy.protocol.packet.HeaderAndFooter;
import com.velocitypowered.proxy.protocol.packet.PlayerListItem;
>>>>>>> 72d47b5a
import java.util.ArrayList;
import java.util.Collection;
import java.util.Collections;
import java.util.List;
import java.util.Map;
import java.util.Optional;
import java.util.UUID;
import java.util.concurrent.ConcurrentHashMap;
<<<<<<< HEAD
import net.kyori.adventure.text.serializer.gson.GsonComponentSerializer;
=======
import net.kyori.adventure.text.Component;
import net.kyori.adventure.text.serializer.legacytext3.LegacyText3ComponentSerializer;
>>>>>>> 72d47b5a
import org.checkerframework.checker.nullness.qual.Nullable;

public class VelocityTabList implements TabList {

  protected final ConnectedPlayer player;
  protected final MinecraftConnection connection;
  protected final Map<UUID, VelocityTabListEntry> entries = new ConcurrentHashMap<>();

  public VelocityTabList(final ConnectedPlayer player) {
    this.player = player;
    this.connection = player.getConnection();
  }

  @Deprecated
  @Override
<<<<<<< HEAD
  public void setHeaderAndFooter(net.kyori.adventure.text.Component header,
      net.kyori.adventure.text.Component footer) {
    Preconditions.checkNotNull(header, "header");
    Preconditions.checkNotNull(footer, "footer");
    GsonComponentSerializer serializer = ProtocolUtils.getJsonChatSerializer(
        connection.getProtocolVersion());
    connection.write(new ClientboundHeaderAndFooterPacket(
        serializer.serialize(header),
        serializer.serialize(footer)
    ));
=======
  public void setHeaderAndFooter(net.kyori.text.Component header,
                                 net.kyori.text.Component footer) {
    Preconditions.checkNotNull(header, "header");
    Preconditions.checkNotNull(footer, "footer");
    this.player.sendPlayerListHeaderAndFooter(
        LegacyText3ComponentSerializer.get().deserialize(header),
        LegacyText3ComponentSerializer.get().deserialize(footer)
    );
  }

  @Deprecated
  @Override
  public void setHeaderAndFooter(Component header, Component footer) {
    Preconditions.checkNotNull(header, "header");
    Preconditions.checkNotNull(footer, "footer");
    this.player.sendPlayerListHeaderAndFooter(header, footer);
>>>>>>> 72d47b5a
  }

  @Override
  public void clearHeaderAndFooter() {
    connection.write(ClientboundHeaderAndFooterPacket.reset());
  }

  @Override
  public void addEntry(TabListEntry entry) {
    Preconditions.checkNotNull(entry, "entry");
    Preconditions.checkArgument(entry.getTabList().equals(this),
        "The provided entry was not created by this tab list");
    Preconditions.checkArgument(!entries.containsKey(entry.getProfile().getId()),
        "this TabList already contains an entry with the same uuid");
    Preconditions.checkArgument(entry instanceof VelocityTabListEntry,
        "Not a Velocity tab list entry");

    connection.write(new ClientboundPlayerListItemPacket(ClientboundPlayerListItemPacket.ADD_PLAYER,
        Collections.singletonList(ClientboundPlayerListItemPacket.Item.from(entry))));
    entries.put(entry.getProfile().getId(), (VelocityTabListEntry) entry);
  }

  @Override
  public Optional<TabListEntry> removeEntry(UUID uuid) {
    Preconditions.checkNotNull(uuid, "uuid");

    TabListEntry entry = entries.remove(uuid);
    if (entry != null) {
      connection.write(new ClientboundPlayerListItemPacket(
          ClientboundPlayerListItemPacket.REMOVE_PLAYER,
          Collections.singletonList(ClientboundPlayerListItemPacket.Item.from(entry))
      ));
    }

    return Optional.ofNullable(entry);
  }

  @Override
  public boolean containsEntry(UUID uuid) {
    Preconditions.checkNotNull(uuid, "uuid");
    return entries.containsKey(uuid);
  }

  /**
   * Clears all entries from the tab list. Note that the entries are written with {@link
   * MinecraftConnection#delayedWrite(Object)}, so make sure to do an explicit {@link
   * MinecraftConnection#flush()}.
   */
  public void clearAll() {
    Collection<VelocityTabListEntry> listEntries = entries.values();
    if (listEntries.isEmpty()) {
      return;
    }
    List<ClientboundPlayerListItemPacket.Item> items = new ArrayList<>(listEntries.size());
    for (TabListEntry value : listEntries) {
      items.add(ClientboundPlayerListItemPacket.Item.from(value));
    }
    entries.clear();
    connection.delayedWrite(new ClientboundPlayerListItemPacket(
        ClientboundPlayerListItemPacket.REMOVE_PLAYER, items));
  }

  @Override
  public Collection<TabListEntry> getEntries() {
    return Collections.unmodifiableCollection(this.entries.values());
  }

  @Override
  public TabListEntry buildEntry(GameProfile profile,
      net.kyori.adventure.text.@Nullable Component displayName, int latency, int gameMode) {
    return new VelocityTabListEntry(this, profile, displayName, latency, gameMode);
  }

  /**
   * Processes a tab list entry packet from the backend.
   *
   * @param packet the packet to process
   */
  public void processBackendPacket(ClientboundPlayerListItemPacket packet) {
    // Packets are already forwarded on, so no need to do that here
    for (ClientboundPlayerListItemPacket.Item item : packet.getItems()) {
      UUID uuid = item.getUuid();
      assert uuid != null : "1.7 tab list entry given to modern tab list handler!";

      if (packet.getAction() != ClientboundPlayerListItemPacket.ADD_PLAYER
          && !entries.containsKey(uuid)) {
        // Sometimes UPDATE_GAMEMODE is sent before ADD_PLAYER so don't want to warn here
        continue;
      }

      switch (packet.getAction()) {
        case ClientboundPlayerListItemPacket.ADD_PLAYER: {
          // ensure that name and properties are available
          String name = item.getName();
          List<GameProfile.Property> properties = item.getProperties();
          if (name == null || properties == null) {
            throw new IllegalStateException("Got null game profile for ADD_PLAYER");
          }
          entries.put(item.getUuid(), (VelocityTabListEntry) TabListEntry.builder()
              .tabList(this)
              .profile(new GameProfile(uuid, name, properties))
              .displayName(item.getDisplayName())
              .latency(item.getLatency())
              .gameMode(item.getGameMode())
              .build());
          break;
        }
        case ClientboundPlayerListItemPacket.REMOVE_PLAYER:
          entries.remove(uuid);
          break;
        case ClientboundPlayerListItemPacket.UPDATE_DISPLAY_NAME: {
          VelocityTabListEntry entry = entries.get(uuid);
          if (entry != null) {
            entry.setDisplayNameInternal(item.getDisplayName());
          }
          break;
        }
        case ClientboundPlayerListItemPacket.UPDATE_LATENCY: {
          VelocityTabListEntry entry = entries.get(uuid);
          if (entry != null) {
            entry.setLatencyInternal(item.getLatency());
          }
          break;
        }
        case ClientboundPlayerListItemPacket.UPDATE_GAMEMODE: {
          VelocityTabListEntry entry = entries.get(uuid);
          if (entry != null) {
            entry.setGameModeInternal(item.getGameMode());
          }
          break;
        }
        default:
          // Nothing we can do here
          break;
      }
    }
  }

  void updateEntry(int action, TabListEntry entry) {
    if (entries.containsKey(entry.getProfile().getId())) {
      connection.write(new ClientboundPlayerListItemPacket(action,
          Collections.singletonList(ClientboundPlayerListItemPacket.Item.from(entry))));
    }
  }
}<|MERGE_RESOLUTION|>--- conflicted
+++ resolved
@@ -5,15 +5,9 @@
 import com.velocitypowered.api.proxy.player.TabListEntry;
 import com.velocitypowered.api.util.GameProfile;
 import com.velocitypowered.proxy.connection.MinecraftConnection;
-<<<<<<< HEAD
 import com.velocitypowered.proxy.network.ProtocolUtils;
 import com.velocitypowered.proxy.network.packet.clientbound.ClientboundHeaderAndFooterPacket;
 import com.velocitypowered.proxy.network.packet.clientbound.ClientboundPlayerListItemPacket;
-=======
-import com.velocitypowered.proxy.connection.client.ConnectedPlayer;
-import com.velocitypowered.proxy.protocol.packet.HeaderAndFooter;
-import com.velocitypowered.proxy.protocol.packet.PlayerListItem;
->>>>>>> 72d47b5a
 import java.util.ArrayList;
 import java.util.Collection;
 import java.util.Collections;
@@ -22,12 +16,7 @@
 import java.util.Optional;
 import java.util.UUID;
 import java.util.concurrent.ConcurrentHashMap;
-<<<<<<< HEAD
 import net.kyori.adventure.text.serializer.gson.GsonComponentSerializer;
-=======
-import net.kyori.adventure.text.Component;
-import net.kyori.adventure.text.serializer.legacytext3.LegacyText3ComponentSerializer;
->>>>>>> 72d47b5a
 import org.checkerframework.checker.nullness.qual.Nullable;
 
 public class VelocityTabList implements TabList {
@@ -41,11 +30,8 @@
     this.connection = player.getConnection();
   }
 
-  @Deprecated
   @Override
-<<<<<<< HEAD
-  public void setHeaderAndFooter(net.kyori.adventure.text.Component header,
-      net.kyori.adventure.text.Component footer) {
+  public void setHeaderAndFooter(Component header, Component footer) {
     Preconditions.checkNotNull(header, "header");
     Preconditions.checkNotNull(footer, "footer");
     GsonComponentSerializer serializer = ProtocolUtils.getJsonChatSerializer(
@@ -54,24 +40,6 @@
         serializer.serialize(header),
         serializer.serialize(footer)
     ));
-=======
-  public void setHeaderAndFooter(net.kyori.text.Component header,
-                                 net.kyori.text.Component footer) {
-    Preconditions.checkNotNull(header, "header");
-    Preconditions.checkNotNull(footer, "footer");
-    this.player.sendPlayerListHeaderAndFooter(
-        LegacyText3ComponentSerializer.get().deserialize(header),
-        LegacyText3ComponentSerializer.get().deserialize(footer)
-    );
-  }
-
-  @Deprecated
-  @Override
-  public void setHeaderAndFooter(Component header, Component footer) {
-    Preconditions.checkNotNull(header, "header");
-    Preconditions.checkNotNull(footer, "footer");
-    this.player.sendPlayerListHeaderAndFooter(header, footer);
->>>>>>> 72d47b5a
   }
 
   @Override
